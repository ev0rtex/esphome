--- conflicted
+++ resolved
@@ -29,16 +29,11 @@
   }
 
   uint16_t calculated_checksum = this->sm300d2_checksum_(response);
-<<<<<<< HEAD
-  if ((calculated_checksum != response[SM300D2_RESPONSE_LENGTH - 1]) &&
-      (calculated_checksum - 0x80 != response[SM300D2_RESPONSE_LENGTH - 1])) {
-=======
   // Occasionally the checksum has a +/- 0x80 offset. Negative temperatures are
   // responsible for some of these. The rest are unknown/undocumented.
   if ((calculated_checksum != response[SM300D2_RESPONSE_LENGTH - 1]) &&
       (calculated_checksum - 0x80 != response[SM300D2_RESPONSE_LENGTH - 1]) &&
       (calculated_checksum + 0x80 != response[SM300D2_RESPONSE_LENGTH - 1])) {
->>>>>>> 3dee0578
     ESP_LOGW(TAG, "SM300D2 Checksum doesn't match: 0x%02X!=0x%02X", response[SM300D2_RESPONSE_LENGTH - 1],
              calculated_checksum);
     this->status_set_warning();

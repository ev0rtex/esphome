#include "api_server.h"
#include "api_connection.h"
#include "esphome/core/application.h"
#include "esphome/core/defines.h"
#include "esphome/core/log.h"
#include "esphome/core/util.h"
#include "esphome/core/version.h"
#include "esphome/core/hal.h"
#include "esphome/components/network/util.h"
#include <cerrno>

#ifdef USE_LOGGER
#include "esphome/components/logger/logger.h"
#endif

#include <algorithm>

namespace esphome {
namespace api {

static const char *const TAG = "api";

// APIServer
void APIServer::setup() {
  ESP_LOGCONFIG(TAG, "Setting up Home Assistant API server...");
  this->setup_controller();
  socket_ = socket::socket(AF_INET, SOCK_STREAM, 0);
  if (socket_ == nullptr) {
    ESP_LOGW(TAG, "Could not create socket.");
    this->mark_failed();
    return;
  }
  int enable = 1;
  int err = socket_->setsockopt(SOL_SOCKET, SO_REUSEADDR, &enable, sizeof(int));
  if (err != 0) {
    ESP_LOGW(TAG, "Socket unable to set reuseaddr: errno %d", err);
    // we can still continue
  }
  err = socket_->setblocking(false);
  if (err != 0) {
    ESP_LOGW(TAG, "Socket unable to set nonblocking mode: errno %d", err);
    this->mark_failed();
    return;
  }

  struct sockaddr_in server;
  memset(&server, 0, sizeof(server));
  server.sin_family = AF_INET;
  server.sin_addr.s_addr = ESPHOME_INADDR_ANY;
  server.sin_port = htons(this->port_);

  err = socket_->bind((struct sockaddr *) &server, sizeof(server));
  if (err != 0) {
    ESP_LOGW(TAG, "Socket unable to bind: errno %d", errno);
    this->mark_failed();
    return;
  }

  err = socket_->listen(4);
  if (err != 0) {
    ESP_LOGW(TAG, "Socket unable to listen: errno %d", errno);
    this->mark_failed();
    return;
  }

#ifdef USE_LOGGER
  if (logger::global_logger != nullptr) {
    logger::global_logger->add_on_log_callback([this](int level, const char *tag, const char *message) {
      for (auto &c : this->clients_) {
        if (!c->remove_)
          c->send_log_message(level, tag, message);
      }
    });
  }
#endif

  this->last_connected_ = millis();

#ifdef USE_ESP32_CAMERA
  if (esp32_camera::global_esp32_camera != nullptr) {
    esp32_camera::global_esp32_camera->add_image_callback(
        [this](const std::shared_ptr<esp32_camera::CameraImage> &image) {
          for (auto &c : this->clients_)
            if (!c->remove_)
              c->send_camera_state(image);
        });
  }
#endif
}
void APIServer::loop() {
  // Accept new clients
  while (true) {
    struct sockaddr_storage source_addr;
    socklen_t addr_len = sizeof(source_addr);
    auto sock = socket_->accept((struct sockaddr *) &source_addr, &addr_len);
    if (!sock)
      break;
    ESP_LOGD(TAG, "Accepted %s", sock->getpeername().c_str());

    auto *conn = new APIConnection(std::move(sock), this);
    clients_.emplace_back(conn);
    conn->start();
  }

  // Partition clients into remove and active
  auto new_end = std::partition(this->clients_.begin(), this->clients_.end(),
                                [](const std::unique_ptr<APIConnection> &conn) { return !conn->remove_; });
  // print disconnection messages
  for (auto it = new_end; it != this->clients_.end(); ++it) {
    ESP_LOGV(TAG, "Removing connection to %s", (*it)->client_info_.c_str());
  }
  // resize vector
  this->clients_.erase(new_end, this->clients_.end());

  for (auto &client : this->clients_) {
    client->loop();
  }

  if (this->reboot_timeout_ != 0) {
    const uint32_t now = millis();
    if (!this->is_connected()) {
      if (now - this->last_connected_ > this->reboot_timeout_) {
        ESP_LOGE(TAG, "No client connected to API. Rebooting...");
        App.reboot();
      }
      this->status_set_warning();
    } else {
      this->last_connected_ = now;
      this->status_clear_warning();
    }
  }
}
void APIServer::dump_config() {
  ESP_LOGCONFIG(TAG, "API Server:");
<<<<<<< HEAD
  ESP_LOGCONFIG(TAG, "  Address: %s:%u", network_get_address().c_str(), this->port_);
=======
  ESP_LOGCONFIG(TAG, "  Address: %s:%u", network::get_use_address().c_str(), this->port_);
>>>>>>> 3dee0578
#ifdef USE_API_NOISE
  ESP_LOGCONFIG(TAG, "  Using noise encryption: YES");
#else
  ESP_LOGCONFIG(TAG, "  Using noise encryption: NO");
#endif
}
bool APIServer::uses_password() const { return !this->password_.empty(); }
bool APIServer::check_password(const std::string &password) const {
  // depend only on input password length
  const char *a = this->password_.c_str();
  uint32_t len_a = this->password_.length();
  const char *b = password.c_str();
  uint32_t len_b = password.length();

  // disable optimization with volatile
  volatile uint32_t length = len_b;
  volatile const char *left = nullptr;
  volatile const char *right = b;
  uint8_t result = 0;

  if (len_a == length) {
    left = *((volatile const char **) &a);
    result = 0;
  }
  if (len_a != length) {
    left = b;
    result = 1;
  }

  for (size_t i = 0; i < length; i++) {
    result |= *left++ ^ *right++;  // NOLINT
  }

  return result == 0;
}
void APIServer::handle_disconnect(APIConnection *conn) {}
#ifdef USE_BINARY_SENSOR
void APIServer::on_binary_sensor_update(binary_sensor::BinarySensor *obj, bool state) {
  if (obj->is_internal())
    return;
  for (auto &c : this->clients_)
    c->send_binary_sensor_state(obj, state);
}
#endif

#ifdef USE_COVER
void APIServer::on_cover_update(cover::Cover *obj) {
  if (obj->is_internal())
    return;
  for (auto &c : this->clients_)
    c->send_cover_state(obj);
}
#endif

#ifdef USE_FAN
void APIServer::on_fan_update(fan::FanState *obj) {
  if (obj->is_internal())
    return;
  for (auto &c : this->clients_)
    c->send_fan_state(obj);
}
#endif

#ifdef USE_LIGHT
void APIServer::on_light_update(light::LightState *obj) {
  if (obj->is_internal())
    return;
  for (auto &c : this->clients_)
    c->send_light_state(obj);
}
#endif

#ifdef USE_SENSOR
void APIServer::on_sensor_update(sensor::Sensor *obj, float state) {
  if (obj->is_internal())
    return;
  for (auto &c : this->clients_)
    c->send_sensor_state(obj, state);
}
#endif

#ifdef USE_SWITCH
void APIServer::on_switch_update(switch_::Switch *obj, bool state) {
  if (obj->is_internal())
    return;
  for (auto &c : this->clients_)
    c->send_switch_state(obj, state);
}
#endif

#ifdef USE_TEXT_SENSOR
void APIServer::on_text_sensor_update(text_sensor::TextSensor *obj, const std::string &state) {
  if (obj->is_internal())
    return;
  for (auto &c : this->clients_)
    c->send_text_sensor_state(obj, state);
}
#endif

#ifdef USE_CLIMATE
void APIServer::on_climate_update(climate::Climate *obj) {
  if (obj->is_internal())
    return;
  for (auto &c : this->clients_)
    c->send_climate_state(obj);
}
#endif

#ifdef USE_NUMBER
void APIServer::on_number_update(number::Number *obj, float state) {
  if (obj->is_internal())
    return;
  for (auto &c : this->clients_)
    c->send_number_state(obj, state);
}
#endif

#ifdef USE_SELECT
void APIServer::on_select_update(select::Select *obj, const std::string &state) {
  if (obj->is_internal())
    return;
  for (auto &c : this->clients_)
    c->send_select_state(obj, state);
}
#endif

float APIServer::get_setup_priority() const { return setup_priority::AFTER_WIFI; }
void APIServer::set_port(uint16_t port) { this->port_ = port; }
APIServer *global_api_server = nullptr;  // NOLINT(cppcoreguidelines-avoid-non-const-global-variables)

void APIServer::set_password(const std::string &password) { this->password_ = password; }
void APIServer::send_homeassistant_service_call(const HomeassistantServiceResponse &call) {
  for (auto &client : this->clients_) {
    client->send_homeassistant_service_call(call);
  }
}
APIServer::APIServer() { global_api_server = this; }
void APIServer::subscribe_home_assistant_state(std::string entity_id, optional<std::string> attribute,
                                               std::function<void(std::string)> f) {
  this->state_subs_.push_back(HomeAssistantStateSubscription{
      .entity_id = std::move(entity_id),
      .attribute = std::move(attribute),
      .callback = std::move(f),
  });
}
const std::vector<APIServer::HomeAssistantStateSubscription> &APIServer::get_state_subs() const {
  return this->state_subs_;
}
uint16_t APIServer::get_port() const { return this->port_; }
void APIServer::set_reboot_timeout(uint32_t reboot_timeout) { this->reboot_timeout_ = reboot_timeout; }
#ifdef USE_HOMEASSISTANT_TIME
void APIServer::request_time() {
  for (auto &client : this->clients_) {
    if (!client->remove_ && client->connection_state_ == APIConnection::ConnectionState::CONNECTED)
      client->send_time_request();
  }
}
#endif
bool APIServer::is_connected() const { return !this->clients_.empty(); }
void APIServer::on_shutdown() {
  for (auto &c : this->clients_) {
    c->send_disconnect_request(DisconnectRequest());
  }
  delay(10);
}

}  // namespace api
}  // namespace esphome<|MERGE_RESOLUTION|>--- conflicted
+++ resolved
@@ -132,11 +132,7 @@
 }
 void APIServer::dump_config() {
   ESP_LOGCONFIG(TAG, "API Server:");
-<<<<<<< HEAD
-  ESP_LOGCONFIG(TAG, "  Address: %s:%u", network_get_address().c_str(), this->port_);
-=======
   ESP_LOGCONFIG(TAG, "  Address: %s:%u", network::get_use_address().c_str(), this->port_);
->>>>>>> 3dee0578
 #ifdef USE_API_NOISE
   ESP_LOGCONFIG(TAG, "  Using noise encryption: YES");
 #else

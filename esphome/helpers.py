--- conflicted
+++ resolved
@@ -143,9 +143,6 @@
 
 
 def is_hassio():
-<<<<<<< HEAD
-    return get_bool_env('ESPHOME_IS_HASSIO')
-=======
     return get_bool_env('ESPHOME_IS_HASSIO')
 
 
@@ -194,5 +191,4 @@
 
 
 def list_starts_with(list_, sub):
-    return len(sub) <= len(list_) and all(list_[i] == x for i, x in enumerate(sub))
->>>>>>> 3ddf5a4e
+    return len(sub) <= len(list_) and all(list_[i] == x for i, x in enumerate(sub))
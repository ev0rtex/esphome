#!/usr/bin/env python3
"""esphome setup script."""
import os

from setuptools import setup, find_packages

from esphome import const

PROJECT_NAME = 'esphome'
PROJECT_PACKAGE_NAME = 'esphome'
PROJECT_LICENSE = 'MIT'
PROJECT_AUTHOR = 'ESPHome'
PROJECT_COPYRIGHT = '2019, ESPHome'
PROJECT_URL = 'https://esphome.io/'
PROJECT_EMAIL = 'contact@esphome.io'

PROJECT_GITHUB_USERNAME = 'esphome'
PROJECT_GITHUB_REPOSITORY = 'esphome'

PYPI_URL = 'https://pypi.python.org/pypi/{}'.format(PROJECT_PACKAGE_NAME)
GITHUB_PATH = '{}/{}'.format(PROJECT_GITHUB_USERNAME, PROJECT_GITHUB_REPOSITORY)
GITHUB_URL = 'https://github.com/{}'.format(GITHUB_PATH)

DOWNLOAD_URL = '{}/archive/v{}.zip'.format(GITHUB_URL, const.__version__)

<<<<<<< HEAD
REQUIRES = [
    'voluptuous==0.11.7',
    'PyYAML==5.3.1',
    'paho-mqtt==1.5.0',
    'colorlog==4.1.0',
    'tornado==5.1.1',
    'typing>=3.6.6;python_version<"3.6"',
    'protobuf==3.11.3',
    'tzlocal==2.0.0',
    'pytz==2020.1',
    'pyserial==3.4',
    'ifaddr==0.1.6',
]
=======
here = os.path.abspath(os.path.dirname(__file__))

with open(os.path.join(here, 'requirements.txt')) as requirements_txt:
    REQUIRES = requirements_txt.read().splitlines()

with open(os.path.join(here, 'README.md')) as readme:
    LONG_DESCRIPTION = readme.read()
>>>>>>> 839fe49e

# If you have problems importing platformio and esptool as modules you can set
# $ESPHOME_USE_SUBPROCESS to make ESPHome call their executables instead.
# This means they have to be in your $PATH.
<<<<<<< HEAD
if os.environ.get('ESPHOME_USE_SUBPROCESS') is None:
    REQUIRES.extend([
        'platformio==4.3.4',
        'esptool==2.8',
    ])
=======
if 'ESPHOME_USE_SUBPROCESS' in os.environ:
    # Remove platformio and esptool from requirements
    REQUIRES = [
        req for req in REQUIRES
        if not any(req.startswith(prefix) for prefix in ['platformio', 'esptool'])
    ]
>>>>>>> 839fe49e

CLASSIFIERS = [
    'Environment :: Console',
    'Intended Audience :: Developers',
    'Intended Audience :: End Users/Desktop',
    'License :: OSI Approved :: MIT License',
    'Programming Language :: C++',
    'Programming Language :: Python :: 3',
    'Topic :: Home Automation',
]

setup(
    name=PROJECT_PACKAGE_NAME,
    version=const.__version__,
    license=PROJECT_LICENSE,
    url=GITHUB_URL,
    project_urls={
        "Bug Tracker": "https://github.com/esphome/issues/issues",
        "Feature Request Tracker": "https://github.com/esphome/feature-requests/issues",
        "Source Code": "https://github.com/esphome/esphome",
        "Documentation": "https://esphome.io",
        "Twitter": "https://twitter.com/esphome_",
    },
    download_url=DOWNLOAD_URL,
    author=PROJECT_AUTHOR,
    author_email=PROJECT_EMAIL,
    description="Make creating custom firmwares for ESP32/ESP8266 super easy.",
    long_description=LONG_DESCRIPTION,
    long_description_content_type='text/markdown',
    include_package_data=True,
    zip_safe=False,
    platforms='any',
    test_suite='tests',
    python_requires='>=3.6,<4.0',
    install_requires=REQUIRES,
    keywords=['home', 'automation'],
    entry_points={
        'console_scripts': [
            'esphome = esphome.__main__:main'
        ]
    },
    packages=find_packages(include="esphome.*")
)<|MERGE_RESOLUTION|>--- conflicted
+++ resolved
@@ -23,21 +23,6 @@
 
 DOWNLOAD_URL = '{}/archive/v{}.zip'.format(GITHUB_URL, const.__version__)
 
-<<<<<<< HEAD
-REQUIRES = [
-    'voluptuous==0.11.7',
-    'PyYAML==5.3.1',
-    'paho-mqtt==1.5.0',
-    'colorlog==4.1.0',
-    'tornado==5.1.1',
-    'typing>=3.6.6;python_version<"3.6"',
-    'protobuf==3.11.3',
-    'tzlocal==2.0.0',
-    'pytz==2020.1',
-    'pyserial==3.4',
-    'ifaddr==0.1.6',
-]
-=======
 here = os.path.abspath(os.path.dirname(__file__))
 
 with open(os.path.join(here, 'requirements.txt')) as requirements_txt:
@@ -45,25 +30,16 @@
 
 with open(os.path.join(here, 'README.md')) as readme:
     LONG_DESCRIPTION = readme.read()
->>>>>>> 839fe49e
 
 # If you have problems importing platformio and esptool as modules you can set
 # $ESPHOME_USE_SUBPROCESS to make ESPHome call their executables instead.
 # This means they have to be in your $PATH.
-<<<<<<< HEAD
-if os.environ.get('ESPHOME_USE_SUBPROCESS') is None:
-    REQUIRES.extend([
-        'platformio==4.3.4',
-        'esptool==2.8',
-    ])
-=======
 if 'ESPHOME_USE_SUBPROCESS' in os.environ:
     # Remove platformio and esptool from requirements
     REQUIRES = [
         req for req in REQUIRES
         if not any(req.startswith(prefix) for prefix in ['platformio', 'esptool'])
     ]
->>>>>>> 839fe49e
 
 CLASSIFIERS = [
     'Environment :: Console',
